--- conflicted
+++ resolved
@@ -110,16 +110,7 @@
     ///
     /// This operation runs in O(1) time.
     pub fn get_path(&self, inode: Inode) -> Option<Arc<PathBuf>> {
-<<<<<<< HEAD
-        let idx = inode as usize - 1;
-        // match self.table[idx].path {
-        //     Some(ref path) => Some(path.clone()),
-        //     None => None,
-        // }
-        self.table[idx].path.as_ref().cloned()
-=======
         self.table[inode as usize - 1].path.clone()
->>>>>>> 881d7320
     }
 
     /// Get the inode that corresponds to a path, if there is one, or None, if it is not in the
@@ -127,17 +118,9 @@
     ///
     /// This operation runs in O(log n) time.
     pub fn get_inode(&mut self, path: &Path) -> Option<Inode> {
-<<<<<<< HEAD
-        // match self.by_path.get(Pathish::new(path)) {
-        //     Some(idx) => Some((idx + 1) as Inode),
-        //     None => None,
-        // }
-        self.by_path.get(Pathish::new(path)).map(|idx| (idx + 1) as Inode)
-=======
         self.by_path
             .get(Pathish::new(path))
             .map(|idx| (idx + 1) as Inode)
->>>>>>> 881d7320
     }
 
     /// Increment the lookup count on a given inode.
