// FuseMT :: A wrapper around FUSE that presents paths instead of inodes and dispatches I/O
//           operations to multiple threads.
//
// Copyright (c) 2016-2017 by William R. Fraser
//

use std::ffi::OsStr;
use std::path::{Path, PathBuf};
use std::sync::Arc;
use std::sync::atomic::{AtomicBool, Ordering};
use std::sync::mpsc;
use std::thread;

use fuse;
use futures::*;
use libc;
use time::Timespec;
use tokio_core::reactor::{Core, Remote};

use directory_cache::*;
use inode_table::*;
use types::*;

trait IntoRequestInfo {
    fn info(&self) -> RequestInfo;
}

impl<'a> IntoRequestInfo for fuse::Request<'a> {
    fn info(&self) -> RequestInfo {
        RequestInfo {
            unique: self.unique(),
            uid: self.uid(),
            gid: self.gid(),
            pid: self.pid(),
        }
    }
}

fn fuse_fileattr(attr: FileAttr, ino: u64) -> fuse::FileAttr {
    fuse::FileAttr {
        ino: ino,
        size: attr.size,
        blocks: attr.blocks,
        atime: attr.atime,
        mtime: attr.mtime,
        ctime: attr.ctime,
        crtime: attr.crtime,
        kind: attr.kind,
        perm: attr.perm,
        nlink: attr.nlink,
        uid: attr.uid,
        gid: attr.gid,
        rdev: attr.rdev,
        flags: attr.flags,
    }
}

#[derive(Debug)]
pub struct FuseMT<T> {
    target: T,
    inodes: InodeTable,
    reactor: Option<Remote>,
    reactor_run: Arc<AtomicBool>,
    directory_cache: DirectoryCache,
}

impl<T: FilesystemMT + Sync + Send + 'static> FuseMT<T> {
    pub fn new(target_fs: T) -> FuseMT<T> {
        FuseMT {
            target: target_fs,
            inodes: InodeTable::new(),
            reactor: None,
            reactor_run: Arc::new(AtomicBool::new(true)),
            directory_cache: DirectoryCache::new(),
        }
    }

<<<<<<< HEAD
    fn reactor(&mut self) -> Remote {
        if self.reactor.is_none() {
            debug!("initializing tokio reactor core");

            let (tx, rx) = mpsc::channel();
            let run = self.reactor_run.clone();

            thread::spawn(move || {
                debug!("running tokio reactor on background thread");
                let mut reactor = match Core::new() {
                    Ok(r) => r,
                    Err(e) => {
                        error!("failed to create Tokio reactor core: {}", e);
                        tx.send(Err(e)).expect("channel was closed early");
                        return;
                    }
                };

                tx.send(Ok(reactor.remote())).expect("channel was closed early");

                while run.load(Ordering::Relaxed) {
                    reactor.turn(None);
                }
            });

            self.reactor = match rx.recv() {
                Ok(Ok(remote)) => Some(remote),
                Ok(Err(e)) => panic!("{}", e),
                Err(mpsc::RecvError) => panic!("channel was closed early"),
            };
        }
        self.reactor.as_ref().unwrap().clone()
=======
    fn threadpool_run<F: FnOnce() + Send + 'static>(&mut self, f: F) {
        if self.num_threads == 0 {
            f()
        } else {
            if self.threads.is_none() {
                debug!("initializing threadpool with {} threads", self.num_threads);
                self.threads = Some(ThreadPool::new(self.num_threads));
            }
            self.threads.as_ref().unwrap().execute(f);
        }
>>>>>>> 92131b0e
    }
}

macro_rules! get_path {
    ($s:expr, $ino:expr, $reply:expr) => {
        if let Some(path) = $s.inodes.get_path($ino) {
            path
        } else {
            $reply.error(libc::EINVAL);
            return;
        }
    }
}

impl<T: FilesystemMT + Sync + Send + 'static> fuse::Filesystem for FuseMT<T> {
    fn init(&mut self, req: &fuse::Request) -> Result<(), libc::c_int> {
        debug!("init");
        self.target.init(req.info())
    }

    fn destroy(&mut self, req: &fuse::Request) {
        debug!("destroy");
        self.target.destroy(req.info());
        self.reactor_run.store(false, Ordering::Relaxed);
    }

    fn lookup(&mut self, req: &fuse::Request, parent: u64, name: &OsStr, reply: fuse::ReplyEntry) {
        let parent_path = get_path!(self, parent, reply);
        debug!("lookup: {:?}, {:?}", parent_path, name);
        let path = Arc::new((*parent_path).clone().join(name));
        match self.target.getattr(req.info(), &path, None) {
            Ok((ttl, attr)) => {
                let (ino, generation) = self.inodes.add_or_get(path.clone());
                self.inodes.lookup(ino);
                reply.entry(&ttl, &fuse_fileattr(attr, ino), generation);
            },
            Err(e) => reply.error(e),
        }
    }

    fn forget(&mut self, _req: &fuse::Request, ino: u64, nlookup: u64) {
        let path = self.inodes.get_path(ino).unwrap_or_else(|| {
            Arc::new(PathBuf::from("[unknown]"))
        });
        let lookups = self.inodes.forget(ino, nlookup);
        debug!("forget: inode {} ({:?}) now at {} lookups", ino, path, lookups);
    }

    fn getattr(&mut self, req: &fuse::Request, ino: u64, reply: fuse::ReplyAttr) {
        let path = get_path!(self, ino, reply);
        debug!("getattr: {:?}", path);
        match self.target.getattr(req.info(), &path, None) {
            Ok((ttl, attr)) => {
                reply.attr(&ttl, &fuse_fileattr(attr, ino))
            },
            Err(e) => reply.error(e),
        }
    }

    fn setattr(&mut self,
               req: &fuse::Request,         // passed to all
               ino: u64,                    // translated to path; passed to all
               mode: Option<u32>,           // chmod
               uid: Option<u32>,            // chown
               gid: Option<u32>,            // chown
               size: Option<u64>,           // truncate
               atime: Option<Timespec>,     // utimens
               mtime: Option<Timespec>,     // utimens
               fh: Option<u64>,             // passed to all
               crtime: Option<Timespec>,    // utimens_osx  (OS X only)
               chgtime: Option<Timespec>,   // utimens_osx  (OS X only)
               bkuptime: Option<Timespec>,  // utimens_osx  (OS X only)
               flags: Option<u32>,          // utimens_osx  (OS X only)
               reply: fuse::ReplyAttr) {
        let path = get_path!(self, ino, reply);
        debug!("setattr: {:?}", path);

        debug!("\tino:\t{:?}", ino);
        debug!("\tmode:\t{:?}", mode);
        debug!("\tuid:\t{:?}", uid);
        debug!("\tgid:\t{:?}", gid);
        debug!("\tsize:\t{:?}", size);
        debug!("\tatime:\t{:?}", atime);
        debug!("\tmtime:\t{:?}", mtime);
        debug!("\tfh:\t{:?}", fh);

        // TODO: figure out what C FUSE does when only some of these are implemented.

        if mode.is_some() {
            if let Err(e) = self.target.chmod(req.info(), &path, fh, mode.unwrap()) {
                reply.error(e);
                return;
            }
        }

        if uid.is_some() || gid.is_some() {
            if let Err(e) = self.target.chown(req.info(), &path, fh, uid, gid) {
                reply.error(e);
                return;
            }
        }

        if size.is_some() {
            if let Err(e) = self.target.truncate(req.info(), &path, fh, size.unwrap()) {
                reply.error(e);
                return;
            }
        }

        if atime.is_some() || mtime.is_some() {
            if let Err(e) = self.target.utimens(req.info(), &path, fh, atime, mtime) {
                reply.error(e);
                return;
            }
        }

        if crtime.is_some() || chgtime.is_some() || bkuptime.is_some() || flags.is_some() {
            if let Err(e) = self.target.utimens_macos(req.info(), &path, fh, crtime, chgtime, bkuptime, flags) {
                reply.error(e);
                return
            }
        }

        match self.target.getattr(req.info(), &path, fh) {
            Ok((ttl, attr)) => reply.attr(&ttl, &fuse_fileattr(attr, ino)),
            Err(e) => reply.error(e),
        }
   }

    fn readlink(&mut self, req: &fuse::Request, ino: u64, reply: fuse::ReplyData) {
        let path = get_path!(self, ino, reply);
        debug!("readlink: {:?}", path);
        match self.target.readlink(req.info(), &path) {
            Ok(data) => reply.data(&data),
            Err(e) => reply.error(e),
        }
    }

    fn mknod(&mut self, req: &fuse::Request, parent: u64, name: &OsStr, mode: u32, rdev: u32, reply: fuse::ReplyEntry) {
        let parent_path = get_path!(self, parent, reply);
        debug!("mknod: {:?}/{:?}", parent_path, name);
        match self.target.mknod(req.info(), &parent_path, name, mode, rdev) {
            Ok((ttl, attr)) => {
                let (ino, generation) = self.inodes.add(Arc::new(parent_path.join(name)));
                reply.entry(&ttl, &fuse_fileattr(attr, ino), generation)
            },
            Err(e) => reply.error(e),
        }
    }

    fn mkdir(&mut self, req: &fuse::Request, parent: u64, name: &OsStr, mode: u32, reply: fuse::ReplyEntry) {
        let parent_path = get_path!(self, parent, reply);
        debug!("mkdir: {:?}/{:?}", parent_path, name);
        match self.target.mkdir(req.info(), &parent_path, name, mode) {
            Ok((ttl, attr)) => {
                let (ino, generation) = self.inodes.add(Arc::new(parent_path.join(name)));
                reply.entry(&ttl, &fuse_fileattr(attr, ino), generation)
            },
            Err(e) => reply.error(e),
        }
    }

    fn unlink(&mut self, req: &fuse::Request, parent: u64, name: &OsStr, reply: fuse::ReplyEmpty) {
        let parent_path = get_path!(self, parent, reply);
        debug!("unlink: {:?}/{:?}", parent_path, name);
        match self.target.unlink(req.info(), &parent_path, name) {
            Ok(()) => {
                self.inodes.unlink(&parent_path.join(name));
                reply.ok()
            },
            Err(e) => reply.error(e),
        }
    }

    fn rmdir(&mut self, req: &fuse::Request, parent: u64, name: &OsStr, reply: fuse::ReplyEmpty) {
        let parent_path = get_path!(self, parent, reply);
        debug!("rmdir: {:?}/{:?}", parent_path, name);
        match self.target.rmdir(req.info(), &parent_path, name) {
            Ok(()) => reply.ok(),
            Err(e) => reply.error(e),
        }
    }

    fn symlink(&mut self, req: &fuse::Request, parent: u64, name: &OsStr, link: &Path, reply: fuse::ReplyEntry) {
        let parent_path = get_path!(self, parent, reply);
        debug!("symlink: {:?}/{:?} -> {:?}", parent_path, name, link);
        match self.target.symlink(req.info(), &parent_path, name, link) {
            Ok((ttl, attr)) => {
                let (ino, generation) = self.inodes.add(Arc::new(parent_path.join(name)));
                reply.entry(&ttl, &fuse_fileattr(attr, ino), generation)
            },
            Err(e) => reply.error(e),
        }
    }

    fn rename(&mut self, req: &fuse::Request, parent: u64, name: &OsStr, newparent: u64, newname: &OsStr, reply: fuse::ReplyEmpty) {
        let parent_path = get_path!(self, parent, reply);
        let newparent_path = get_path!(self, newparent, reply);
        debug!("rename: {:?}/{:?} -> {:?}/{:?}", parent_path, name, newparent_path, newname);
        match self.target.rename(req.info(), &parent_path, name, &newparent_path, newname) {
            Ok(()) => {
                self.inodes.rename(&parent_path.join(name), Arc::new(newparent_path.join(newname)));
                reply.ok()
            },
            Err(e) => reply.error(e),
        }
    }

    fn link(&mut self, req: &fuse::Request, ino: u64, newparent: u64, newname: &OsStr, reply: fuse::ReplyEntry) {
        let path = get_path!(self, ino, reply);
        let newparent_path = get_path!(self, newparent, reply);
        debug!("link: {:?} -> {:?}/{:?}", path, newparent_path, newname);
        match self.target.link(req.info(), &path, &newparent_path, newname) {
            Ok((ttl, attr)) => {
                // NOTE: this results in the new link having a different inode from the original.
                // This is needed because our inode table is a 1:1 map between paths and inodes.
                let (new_ino, generation) = self.inodes.add(Arc::new(newparent_path.join(newname)));
                reply.entry(&ttl, &fuse_fileattr(attr, new_ino), generation);
            },
            Err(e) => reply.error(e),
        }
    }

    fn open(&mut self, req: &fuse::Request, ino: u64, flags: u32, reply: fuse::ReplyOpen) {
        let path = get_path!(self, ino, reply);
        debug!("open: {:?}", path);
        match self.target.open(req.info(), &path, flags) {
            Ok((fh, flags)) => reply.opened(fh, flags),
            Err(e) => reply.error(e),
        }
    }

    fn read(&mut self, req: &fuse::Request, ino: u64, fh: u64, offset: u64, size: u32, reply: fuse::ReplyData) {
        let path = get_path!(self, ino, reply);
        debug!("read: {:?} {:#x} @ {:#x}", path, size, offset);
        let req_info = req.info();
<<<<<<< HEAD
        let f = self.target.read(req_info, path.clone(), fh, offset, size).then(move |result| {
            debug!("read finished");
            match result {
=======
        self.threadpool_run(move || {
            match target.read(req_info, &path, fh, offset, size) {
>>>>>>> 92131b0e
                Ok(ref data) => reply.data(data),
                Err(e) => reply.error(e),
            }
            Ok(())
        });
        self.reactor().spawn(|_| f);
    }

    fn write(&mut self, req: &fuse::Request, ino: u64, fh: u64, offset: u64, data: &[u8], flags: u32, reply: fuse::ReplyWrite) {
        let path = get_path!(self, ino, reply);
        debug!("write: {:?} {:#x} @ {:#x}", path, data.len(), offset);
        let req_info = req.info();

        // The data needs to be copied here before dispatching to the threadpool because it's a
        // slice of a single buffer that `rust-fuse` re-uses for the entire session.
        let data_buf = Vec::from(data);

<<<<<<< HEAD
        let f = self.target.write(req_info, path.clone(), fh, offset, data_buf, flags).then(move |result| {
            match result {
=======
        self.threadpool_run(move|| {
            match target.write(req_info, &path, fh, offset, data_buf, flags) {
>>>>>>> 92131b0e
                Ok(written) => reply.written(written),
                Err(e) => reply.error(e),
            }
            future::ok(())
        });
        self.reactor().spawn(|_| f);
    }

    fn flush(&mut self, req: &fuse::Request, ino: u64, fh: u64, lock_owner: u64, reply: fuse::ReplyEmpty) {
        let path = get_path!(self, ino, reply);
        debug!("flush: {:?}", path);
        let req_info = req.info();
<<<<<<< HEAD
        let f = self.target.flush(req_info, path.clone(), fh, lock_owner).then(move |result| {
            match result {
=======
        self.threadpool_run(move|| {
            match target.flush(req_info, &path, fh, lock_owner) {
>>>>>>> 92131b0e
                Ok(()) => reply.ok(),
                Err(e) => reply.error(e),
            }
            Ok(())
        });
        self.reactor().spawn(|_| f);
    }

    fn release(&mut self, req: &fuse::Request, ino: u64, fh: u64, flags: u32, lock_owner: u64, flush: bool, reply: fuse::ReplyEmpty) {
        let path = get_path!(self, ino, reply);
        debug!("release: {:?}", path);
        match self.target.release(req.info(), &path, fh, flags, lock_owner, flush) {
            Ok(()) => reply.ok(),
            Err(e) => reply.error(e),
        }
    }

    fn fsync(&mut self, req: &fuse::Request, ino: u64, fh: u64, datasync: bool, reply: fuse::ReplyEmpty) {
        let path = get_path!(self, ino, reply);
        debug!("fsync: {:?}", path);
        let req_info = req.info();
<<<<<<< HEAD
        let f = self.target.fsync(req_info, path.clone(), fh, datasync).then(move |result| {
            match result {
=======
        self.threadpool_run(move|| {
            match target.fsync(req_info, &path, fh, datasync) {
>>>>>>> 92131b0e
                Ok(()) => reply.ok(),
                Err(e) => reply.error(e),
            }
            Ok(())
        });
        self.reactor().spawn(|_| f);
    }

    fn opendir(&mut self, req: &fuse::Request, ino: u64, flags: u32, reply: fuse::ReplyOpen) {
        let path = get_path!(self, ino, reply);
        debug!("opendir: {:?}", path);
        match self.target.opendir(req.info(), &path, flags) {
            Ok((fh, flags)) => {
                let dcache_key = self.directory_cache.new_entry(fh);
                reply.opened(dcache_key, flags);
            },
            Err(e) => reply.error(e),
        }
    }

    fn readdir(&mut self, req: &fuse::Request, ino: u64, fh: u64, offset: u64, mut reply: fuse::ReplyDirectory) {
        let path = get_path!(self, ino, reply);
        debug!("readdir: {:?} @ {}", path, offset);

        let entries: &[DirectoryEntry] = {
            let dcache_entry = self.directory_cache.get_mut(fh);
            if let Some(ref entries) = dcache_entry.entries {
                entries
            } else {
                debug!("entries not yet fetched; requesting with fh {}", dcache_entry.fh);
                match self.target.readdir(req.info(), &path, dcache_entry.fh) {
                    Ok(entries) => {
                        dcache_entry.entries = Some(entries);
                        dcache_entry.entries.as_ref().unwrap()
                    },
                    Err(e) => {
                        reply.error(e);
                        return;
                    }
                }
            }
        };

        let parent_inode = if ino == 1 {
            ino
        } else {
            let parent_path: &Path = path.parent().unwrap();
            match self.inodes.get_inode(parent_path) {
                Some(inode) => inode,
                None => {
                    error!("readdir: unable to get inode for parent of {:?}", path);
                    reply.error(libc::EIO);
                    return;
                }
            }
        };

        debug!("directory has {} entries", entries.len());

        for (index, entry) in entries.iter().skip(offset as usize).enumerate() {
            let entry_inode = if entry.name == Path::new(".") {
                ino
            } else if entry.name == Path::new("..") {
                parent_inode
            } else {
                // Don't bother looking in the inode table for the entry; FUSE doesn't pre-
                // populate its inode cache with this value, so subsequent access to these
                // files is going to involve it issuing a LOOKUP operation anyway.
                !(1 as Inode)
            };

            debug!("readdir: adding entry #{}, {:?}", offset + index as u64, entry.name);

            let buffer_full: bool = reply.add(
                entry_inode,
                offset + index as u64 + 1,
                entry.kind,
                entry.name.as_os_str());

            if buffer_full {
                debug!("readdir: reply buffer is full");
                break;
            }
        }

        reply.ok();
    }

    fn releasedir(&mut self, req: &fuse::Request, ino: u64, fh: u64, flags: u32, reply: fuse::ReplyEmpty) {
        let path = get_path!(self, ino, reply);
        debug!("releasedir: {:?}", path);
        let real_fh = self.directory_cache.real_fh(fh);
        match self.target.releasedir(req.info(), &path, real_fh, flags) {
            Ok(()) => reply.ok(),
            Err(e) => reply.error(e),
        }
        self.directory_cache.delete(fh);
    }

    fn fsyncdir(&mut self, req: &fuse::Request, ino: u64, fh: u64, datasync: bool, reply: fuse::ReplyEmpty) {
        let path = get_path!(self, ino, reply);
        debug!("fsyncdir: {:?} (datasync: {:?})", path, datasync);
        let real_fh = self.directory_cache.real_fh(fh);
        match self.target.fsyncdir(req.info(), &path, real_fh, datasync) {
            Ok(()) => reply.ok(),
            Err(e) => reply.error(e),
        }
    }

    fn statfs(&mut self, req: &fuse::Request, ino: u64, reply: fuse::ReplyStatfs) {
        let path = if ino == 1 {
            Arc::new(PathBuf::from("/"))
        } else {
            get_path!(self, ino, reply)
        };

        debug!("statfs: {:?}", path);
        match self.target.statfs(req.info(), &path) {
            Ok(statfs) => reply.statfs(statfs.blocks,
                                       statfs.bfree,
                                       statfs.bavail,
                                       statfs.files,
                                       statfs.ffree,
                                       statfs.bsize,
                                       statfs.namelen,
                                       statfs.frsize),
            Err(e) => reply.error(e),
        }
    }

    fn setxattr(&mut self, req: &fuse::Request, ino: u64, name: &OsStr, value: &[u8], flags: u32, position: u32, reply: fuse::ReplyEmpty) {
        let path = get_path!(self, ino, reply);
        debug!("setxattr: {:?} {:?} ({} bytes, flags={:#x}, pos={:#x}", path, name, value.len(), flags, position);
        match self.target.setxattr(req.info(), &path, name, value, flags, position) {
            Ok(()) => reply.ok(),
            Err(e) => reply.error(e),
        }
    }

    fn getxattr(&mut self, req: &fuse::Request, ino: u64, name: &OsStr, size: u32, reply: fuse::ReplyXattr) {
        let path = get_path!(self, ino, reply);
        debug!("getxattr: {:?} {:?}", path, name);
        match self.target.getxattr(req.info(), &path, name, size) {
            Ok(Xattr::Size(size)) => {
                debug!("getxattr: sending size {}", size);
                reply.size(size)
            },
            Ok(Xattr::Data(vec)) => {
                debug!("getxattr: sending {} bytes", vec.len());
                reply.data(&vec)
            },
            Err(e) => {
                debug!("getxattr: error {}", e);
                reply.error(e)
            },
        }
    }

    fn listxattr(&mut self, req: &fuse::Request, ino: u64, size: u32, reply: fuse::ReplyXattr) {
        let path = get_path!(self, ino, reply);
        debug!("listxattr: {:?}", path);
        match self.target.listxattr(req.info(), &path, size) {
            Ok(Xattr::Size(size)) => {
                debug!("listxattr: sending size {}", size);
                reply.size(size)
            },
            Ok(Xattr::Data(vec)) => {
                debug!("listxattr: sending {} bytes", vec.len());
                reply.data(&vec)
            }
            Err(e) => reply.error(e),
        }
    }

    fn removexattr(&mut self, req: &fuse::Request, ino: u64, name: &OsStr, reply: fuse::ReplyEmpty) {
        let path = get_path!(self, ino, reply);
        debug!("removexattr: {:?}, {:?}", path, name);
        match self.target.removexattr(req.info(), &path, name) {
            Ok(()) => reply.ok(),
            Err(e) => reply.error(e),
        }
    }

    fn access(&mut self, req: &fuse::Request, ino: u64, mask: u32, reply: fuse::ReplyEmpty) {
        let path = get_path!(self, ino, reply);
        debug!("access: {:?}, mask={:#o}", path, mask);
        match self.target.access(req.info(), &path, mask) {
            Ok(()) => reply.ok(),
            Err(e) => reply.error(e),
        }
    }

    fn create(&mut self, req: &fuse::Request, parent: u64, name: &OsStr, mode: u32, flags: u32, reply: fuse::ReplyCreate) {
        let parent_path = get_path!(self, parent, reply);
        debug!("create: {:?}/{:?} (mode={:#o}, flags={:#x})", parent_path, name, mode, flags);
        match self.target.create(req.info(), &parent_path, name, mode, flags) {
            Ok(create) => {
                let (ino, generation) = self.inodes.add(Arc::new(parent_path.join(name)));
                let attr = fuse_fileattr(create.attr, ino);
                reply.created(&create.ttl, &attr, generation, create.fh, create.flags);
            },
            Err(e) => reply.error(e),
        }
    }

    // getlk

    // setlk

    // bmap
}<|MERGE_RESOLUTION|>--- conflicted
+++ resolved
@@ -75,7 +75,6 @@
         }
     }
 
-<<<<<<< HEAD
     fn reactor(&mut self) -> Remote {
         if self.reactor.is_none() {
             debug!("initializing tokio reactor core");
@@ -108,18 +107,6 @@
             };
         }
         self.reactor.as_ref().unwrap().clone()
-=======
-    fn threadpool_run<F: FnOnce() + Send + 'static>(&mut self, f: F) {
-        if self.num_threads == 0 {
-            f()
-        } else {
-            if self.threads.is_none() {
-                debug!("initializing threadpool with {} threads", self.num_threads);
-                self.threads = Some(ThreadPool::new(self.num_threads));
-            }
-            self.threads.as_ref().unwrap().execute(f);
-        }
->>>>>>> 92131b0e
     }
 }
 
@@ -356,14 +343,9 @@
         let path = get_path!(self, ino, reply);
         debug!("read: {:?} {:#x} @ {:#x}", path, size, offset);
         let req_info = req.info();
-<<<<<<< HEAD
         let f = self.target.read(req_info, path.clone(), fh, offset, size).then(move |result| {
             debug!("read finished");
             match result {
-=======
-        self.threadpool_run(move || {
-            match target.read(req_info, &path, fh, offset, size) {
->>>>>>> 92131b0e
                 Ok(ref data) => reply.data(data),
                 Err(e) => reply.error(e),
             }
@@ -381,13 +363,8 @@
         // slice of a single buffer that `rust-fuse` re-uses for the entire session.
         let data_buf = Vec::from(data);
 
-<<<<<<< HEAD
         let f = self.target.write(req_info, path.clone(), fh, offset, data_buf, flags).then(move |result| {
             match result {
-=======
-        self.threadpool_run(move|| {
-            match target.write(req_info, &path, fh, offset, data_buf, flags) {
->>>>>>> 92131b0e
                 Ok(written) => reply.written(written),
                 Err(e) => reply.error(e),
             }
@@ -400,13 +377,8 @@
         let path = get_path!(self, ino, reply);
         debug!("flush: {:?}", path);
         let req_info = req.info();
-<<<<<<< HEAD
         let f = self.target.flush(req_info, path.clone(), fh, lock_owner).then(move |result| {
             match result {
-=======
-        self.threadpool_run(move|| {
-            match target.flush(req_info, &path, fh, lock_owner) {
->>>>>>> 92131b0e
                 Ok(()) => reply.ok(),
                 Err(e) => reply.error(e),
             }
@@ -428,13 +400,8 @@
         let path = get_path!(self, ino, reply);
         debug!("fsync: {:?}", path);
         let req_info = req.info();
-<<<<<<< HEAD
         let f = self.target.fsync(req_info, path.clone(), fh, datasync).then(move |result| {
             match result {
-=======
-        self.threadpool_run(move|| {
-            match target.fsync(req_info, &path, fh, datasync) {
->>>>>>> 92131b0e
                 Ok(()) => reply.ok(),
                 Err(e) => reply.error(e),
             }
