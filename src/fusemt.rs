--- conflicted
+++ resolved
@@ -342,22 +342,17 @@
     fn read(&mut self, req: &fuse::Request, ino: u64, fh: u64, offset: i64, size: u32, reply: fuse::ReplyData) {
         let path = get_path!(self, ino, reply);
         debug!("read: {:?} {:#x} @ {:#x}", path, size, offset);
-<<<<<<< HEAD
-        let req_info = req.info();
-        let f = self.target.read(req_info, path.clone(), fh, offset, size).then(move |result| {
-            debug!("read finished");
-            match result {
-=======
         if offset < 0 {
             error!("read called with a negative offset");
             reply.error(libc::EINVAL);
             return;
         }
-        let target = self.target.clone();
         let req_info = req.info();
-        self.threadpool_run(move || {
-            match target.read(req_info, &path, fh, offset as u64, size) {
->>>>>>> 658d25c0
+        let f = self.target.read(req_info, path.clone(), fh, offset as u64, size)
+                .then(move |result|
+        {
+            debug!("read finished");
+            match result {
                 Ok(ref data) => reply.data(data),
                 Err(e) => reply.error(e),
             }
@@ -369,28 +364,21 @@
     fn write(&mut self, req: &fuse::Request, ino: u64, fh: u64, offset: i64, data: &[u8], flags: u32, reply: fuse::ReplyWrite) {
         let path = get_path!(self, ino, reply);
         debug!("write: {:?} {:#x} @ {:#x}", path, data.len(), offset);
-<<<<<<< HEAD
-=======
         if offset < 0 {
             error!("write called with a negative offset");
             reply.error(libc::EINVAL);
             return;
         }
-        let target = self.target.clone();
->>>>>>> 658d25c0
         let req_info = req.info();
 
         // The data needs to be copied here before dispatching to the threadpool because it's a
         // slice of a single buffer that `rust-fuse` re-uses for the entire session.
         let data_buf = Vec::from(data);
 
-<<<<<<< HEAD
-        let f = self.target.write(req_info, path.clone(), fh, offset, data_buf, flags).then(move |result| {
+        let f = self.target.write(req_info, path.clone(), fh, offset as u64, data_buf, flags)
+                .then(move |result|
+        {
             match result {
-=======
-        self.threadpool_run(move|| {
-            match target.write(req_info, &path, fh, offset as u64, data_buf, flags) {
->>>>>>> 658d25c0
                 Ok(written) => reply.written(written),
                 Err(e) => reply.error(e),
             }
@@ -403,7 +391,9 @@
         let path = get_path!(self, ino, reply);
         debug!("flush: {:?}", path);
         let req_info = req.info();
-        let f = self.target.flush(req_info, path.clone(), fh, lock_owner).then(move |result| {
+        let f = self.target.flush(req_info, path.clone(), fh, lock_owner)
+                .then(move |result|
+        {
             match result {
                 Ok(()) => reply.ok(),
                 Err(e) => reply.error(e),
@@ -426,7 +416,9 @@
         let path = get_path!(self, ino, reply);
         debug!("fsync: {:?}", path);
         let req_info = req.info();
-        let f = self.target.fsync(req_info, path.clone(), fh, datasync).then(move |result| {
+        let f = self.target.fsync(req_info, path.clone(), fh, datasync)
+                .then(move |result|
+        {
             match result {
                 Ok(()) => reply.ok(),
                 Err(e) => reply.error(e),
