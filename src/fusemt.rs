--- conflicted
+++ resolved
@@ -11,12 +11,8 @@
 use std::sync::mpsc;
 use std::thread;
 
-<<<<<<< HEAD
-use fuse::*;
+use fuse;
 use futures::*;
-=======
-use fuse;
->>>>>>> a1d09717
 use libc;
 use time::Timespec;
 use tokio_core::reactor::{Core, Remote};
@@ -40,408 +36,6 @@
     }
 }
 
-<<<<<<< HEAD
-/// A directory entry.
-///
-/// * `name`: the name of the entry
-/// * `kind`:
-pub struct DirectoryEntry {
-    pub name: OsString,
-    pub kind: FileType,
-}
-
-pub struct Statfs {
-    pub blocks: u64,
-    pub bfree: u64,
-    pub bavail: u64,
-    pub files: u64,
-    pub ffree: u64,
-    pub bsize: u32,
-    pub namelen: u32,
-    pub frsize: u32,
-}
-
-/// The return value for `create`: contains info on the newly-created file, as well as a handle to
-/// the opened file.
-pub struct CreatedEntry {
-    pub ttl: Timespec,
-    pub attr: FileAttr,
-    pub fh: u64,
-    pub flags: u32,
-}
-
-/// Represents the return value from the `listxattr` and `getxattr` calls, which can be either a
-/// size or contain data, depending on how they are called.
-pub enum Xattr {
-    Size(u32),
-    Data(Vec<u8>),
-}
-
-pub type ResultEmpty = Result<(), libc::c_int>;
-pub type ResultGetattr = Result<(Timespec, FileAttr), libc::c_int>;
-pub type ResultEntry = Result<(Timespec, FileAttr), libc::c_int>;
-pub type ResultOpen = Result<(u64, u32), libc::c_int>;
-pub type ResultReaddir = Result<Vec<DirectoryEntry>, libc::c_int>;
-pub type ResultData = Result<Vec<u8>, libc::c_int>;
-pub type ResultWrite = Result<u32, libc::c_int>;
-pub type ResultStatfs = Result<Statfs, libc::c_int>;
-pub type ResultCreate = Result<CreatedEntry, libc::c_int>;
-pub type ResultXattr = Result<Xattr, libc::c_int>;
-
-pub type FutureRead = BoxFuture<Vec<u8>, libc::c_int>;
-pub type FutureWrite = BoxFuture<u32, libc::c_int>;
-pub type FutureEmpty = BoxFuture<(), libc::c_int>;
-
-/// This trait must be implemented to implement a filesystem with FuseMT.
-pub trait FilesystemMT {
-    /// Called on mount, before any other function.
-    fn init(&self, _req: RequestInfo) -> ResultEmpty {
-        Err(0)
-    }
-
-    /// Called on filesystem unmount.
-    fn destroy(&self, _req: RequestInfo) {
-        // Nothing.
-    }
-
-    /// Look up a filesystem entry and get its attributes.
-    ///
-    /// * `parent`: path to the parent of the entry being looked up
-    /// * `name`: the name of the entry (under `parent`) being looked up.
-    fn lookup(&self, _req: RequestInfo, _parent: &Path, _name: &OsStr) -> ResultEntry {
-        Err(libc::ENOSYS)
-    }
-
-    /// Get the attributes of a filesystem entry.
-    ///
-    /// * `fh`: a file handle if this is called on an open file.
-    fn getattr(&self, _req: RequestInfo, _path: &Path, _fh: Option<u64>) -> ResultGetattr {
-        Err(libc::ENOSYS)
-    }
-
-    // The following operations in the FUSE C API are all one kernel call: setattr
-    // We split them out to match the C API's behavior.
-
-    /// Change the mode of a filesystem entry.
-    ///
-    /// * `fh`: a file handle if this is called on an open file.
-    /// * `mode`: the mode to change the file to.
-    fn chmod(&self, _req: RequestInfo, _path: &Path, _fh: Option<u64>, _mode: u32) -> ResultEmpty {
-        Err(libc::ENOSYS)
-    }
-
-    /// Change the owner UID and/or group GID of a filesystem entry.
-    ///
-    /// * `fh`: a file handle if this is called on an open file.
-    /// * `uid`: user ID to change the file's owner to. If `None`, leave the UID unchanged.
-    /// * `gid`: group ID to change the file's group to. If `None`, leave the GID unchanged.
-    fn chown(&self, _req: RequestInfo, _path: &Path, _fh: Option<u64>, _uid: Option<u32>, _gid: Option<u32>) -> ResultEmpty {
-        Err(libc::ENOSYS)
-    }
-
-    /// Set the length of a file.
-    ///
-    /// * `fh`: a file handle if this is called on an open file.
-    /// * `size`: size in bytes to set as the file's length.
-    fn truncate(&self, _req: RequestInfo, _path: &Path, _fh: Option<u64>, _size: u64) -> ResultEmpty {
-        Err(libc::ENOSYS)
-    }
-
-    /// Set timestamps of a filesystem entry.
-    ///
-    /// * `fh`: a file handle if this is called on an open file.
-    /// * `atime`: the time of last access.
-    /// * `mtime`: the time of last modification.
-    fn utimens(&self, _req: RequestInfo, _path: &Path, _fh: Option<u64>, _atime: Option<Timespec>, _mtime: Option<Timespec>) -> ResultEmpty {
-        Err(libc::ENOSYS)
-    }
-
-    /// Set timestamps of a filesystem entry (with extra options only used on MacOS).
-    #[allow(unknown_lints, too_many_arguments)]
-    fn utimens_macos(&self, _req: RequestInfo, _path: &Path, _fh: Option<u64>, _crtime: Option<Timespec>, _chgtime: Option<Timespec>, _bkuptime: Option<Timespec>, _flags: Option<u32>) -> ResultEmpty {
-        Err(libc::ENOSYS)
-    }
-
-    // END OF SETATTR FUNCTIONS
-
-    /// Read a symbolic link.
-    fn readlink(&self, _req: RequestInfo, _path: &Path) -> ResultData {
-        Err(libc::ENOSYS)
-    }
-
-    /// Create a special file.
-    ///
-    /// * `parent`: path to the directory to make the entry under.
-    /// * `name`: name of the entry.
-    /// * `mode`: mode for the new entry.
-    /// * `rdev`: if mode has the bits `S_IFCHR` or `S_IFBLK` set, this is the major and minor numbers for the device file. Otherwise it should be ignored.
-    fn mknod(&self, _req: RequestInfo, _parent: &Path, _name: &OsStr, _mode: u32, _rdev: u32) -> ResultEntry {
-        Err(libc::ENOSYS)
-    }
-
-    /// Create a directory.
-    ///
-    /// * `parent`: path to the directory to make the directory under.
-    /// * `name`: name of the directory.
-    /// * `mode`: permissions for the new directory.
-    fn mkdir(&self, _req: RequestInfo, _parent: &Path, _name: &OsStr, _mode: u32) -> ResultEntry {
-        Err(libc::ENOSYS)
-    }
-
-    /// Remove a file.
-    ///
-    /// * `parent`: path to the directory containing the file to delete.
-    /// * `name`: name of the file to delete.
-    fn unlink(&self, _req: RequestInfo, _parent: &Path, _name: &OsStr) -> ResultEmpty {
-        Err(libc::ENOSYS)
-    }
-
-    /// Remove a directory.
-    ///
-    /// * `parent`: path to the directory containing the directory to delete.
-    /// * `name`: name of the directory to delete.
-    fn rmdir(&self, _req: RequestInfo, _parent: &Path, _name: &OsStr) -> ResultEmpty {
-        Err(libc::ENOSYS)
-    }
-
-    /// Create a symbolic link.
-    ///
-    /// * `parent`: path to the directory to make the link in.
-    /// * `name`: name of the symbolic link.
-    /// * `target`: path (may be relative or absolute) to the target of the link.
-    fn symlink(&self, _req: RequestInfo, _parent: &Path, _name: &OsStr, _target: &Path) -> ResultEntry {
-        Err(libc::ENOSYS)
-    }
-
-    /// Rename a filesystem entry.
-    ///
-    /// * `parent`: path to the directory containing the existing entry.
-    /// * `name`: name of the existing entry.
-    /// * `newparent`: path to the directory it should be renamed into (may be the same as `parent`).
-    /// * `newname`: name of the new entry.
-    fn rename(&self, _req: RequestInfo, _parent: &Path, _name: &OsStr, _newparent: &Path, _newname: &OsStr) -> ResultEmpty {
-        Err(libc::ENOSYS)
-    }
-
-    /// Create a hard link.
-    ///
-    /// * `path`: path to an existing file.
-    /// * `newparent`: path to the directory for the new link.
-    /// * `newname`: name for the new link.
-    fn link(&self, _req: RequestInfo, _path: &Path, _newparent: &Path, _newname: &OsStr) -> ResultEntry {
-        Err(libc::ENOSYS)
-    }
-
-    /// Open a file.
-    ///
-    /// * `path`: path to the file.
-    /// * `flags`: one of `O_RDONLY`, `O_WRONLY`, or `O_RDWR`, plus maybe additional flags.
-    ///
-    /// Return a tuple of (file handle, flags). The file handle will be passed to any subsequent
-    /// calls that operate on the file, and can be any value you choose, though it should allow
-    /// your filesystem to identify the file opened even without any path info.
-    fn open(&self, _req: RequestInfo, _path: &Path, _flags: u32) -> ResultOpen {
-        Err(libc::ENOSYS)
-    }
-
-    /// Read from a file.
-    ///
-    /// Note that it is not an error for this call to request to read past the end of the file, and
-    /// you should only return data up to the end of the file (i.e. the number of bytes returned
-    /// will be fewer than requested; possibly even zero). Do not extend the file in this case.
-    ///
-    /// * `path`: path to the file.
-    /// * `fh`: file handle returned from the `open` call.
-    /// * `offset`: offset into the file to start reading.
-    /// * `size`: number of bytes to read.
-    ///
-    /// Return the bytes read.
-    fn read(&self, _req: RequestInfo, _path: Arc<PathBuf>, _fh: u64, _offset: u64, _size: u32) -> FutureRead {
-        future::err(libc::ENOSYS).boxed()
-    }
-
-    /// Write to a file.
-    ///
-    /// * `path`: path to the file.
-    /// * `fh`: file handle returned from the `open` call.
-    /// * `offset`: offset into the file to start writing.
-    /// * `data`: the data to write
-    /// * `flags`:
-    ///
-    /// Return the number of bytes written.
-    fn write(&self, _req: RequestInfo, _path: Arc<PathBuf>, _fh: u64, _offset: u64, _data: Vec<u8>, _flags: u32) -> FutureWrite {
-        future::err(libc::ENOSYS).boxed()
-    }
-
-    /// Called each time a program calls `close` on an open file.
-    ///
-    /// Note that because file descriptors can be duplicated (by `dup`, `dup2`, `fork`) this may be
-    /// called multiple times for a given file handle. The main use of this function is if the
-    /// filesystem would like to return an error to the `close` call. Note that most programs
-    /// ignore the return value of `close`, though.
-    ///
-    /// * `path`: path to the file.
-    /// * `fh`: file handle returned from the `open` call.
-    /// * `lock_owner`: if the filesystem supports locking (`setlk`, `getlk`), remove all locks
-    ///   belonging to this lock owner.
-    fn flush(&self, _req: RequestInfo, _path: Arc<PathBuf>, _fh: u64, _lock_owner: u64) -> FutureEmpty {
-        future::err(libc::ENOSYS).boxed()
-    }
-
-    /// Called when an open file is closed.
-    ///
-    /// There will be one of these for each `open` call. After `release`, no more calls will be
-    /// made with the given file handle.
-    ///
-    /// * `path`: path to the file.
-    /// * `fh`: file handle returned from the `open` call.
-    /// * `flags`: the flags passed when the file was opened.
-    /// * `lock_owner`: if the filesystem supports locking (`setlk`, `getlk`), remove all locks
-    ///   belonging to this lock owner.
-    /// * `flush`: whether pending data must be flushed or not.
-    fn release(&self, _req: RequestInfo, _path: &Path, _fh: u64, _flags: u32, _lock_owner: u64, _flush: bool) -> ResultEmpty {
-        Err(libc::ENOSYS)
-    }
-
-    /// Write out any pending changes of a file.
-    ///
-    /// When this returns, data should be written to persistent storage.
-    ///
-    /// * `path`: path to the file.
-    /// * `fh`: file handle returned from the `open` call.
-    /// * `datasync`: if `false`, just write metadata, otherwise also write file data.
-    fn fsync(&self, _req: RequestInfo, _path: Arc<PathBuf>, _fh: u64, _datasync: bool) -> FutureEmpty {
-        future::err(libc::ENOSYS).boxed()
-    }
-
-    /// Open a directory.
-    ///
-    /// Analogous to the `opend` call.
-    ///
-    /// * `path`: path to the directory.
-    /// * `flags`: file access flags. Will contain `O_DIRECTORY` at least.
-    ///
-    /// Return a tuple of (file handle, flags). The file handle will be passed to any subsequent
-    /// calls that operate on the directory, and can be any value you choose, though it should
-    /// allow your filesystem to identify the directory opened even without any path info.
-    fn opendir(&self, _req: RequestInfo, _path: &Path, _flags: u32) -> ResultOpen {
-        Err(libc::ENOSYS)
-    }
-
-    /// Get the entries of a directory.
-    ///
-    /// * `path`: path to the directory.
-    /// * `fh`: file handle returned from the `opendir` call.
-    ///
-    /// Return all the entries of the directory.
-    fn readdir(&self, _req: RequestInfo, _path: &Path, _fh: u64) -> ResultReaddir {
-        Err(libc::ENOSYS)
-    }
-
-    /// Close an open directory.
-    ///
-    /// This will be called exactly once for each `opendir` call.
-    ///
-    /// * `path`: path to the directory.
-    /// * `fh`: file handle returned from the `opendir` call.
-    /// * `flags`: the file access flags passed to the `opendir` call.
-    fn releasedir(&self, _req: RequestInfo, _path: &Path, _fh: u64, _flags: u32) -> ResultEmpty {
-        Err(libc::ENOSYS)
-    }
-
-    /// Write out any pending changes to a directory.
-    ///
-    /// Analogous to the `fsync` call.
-    fn fsyncdir(&self, _req: RequestInfo, _path: &Path, _fh: u64, _datasync: bool) -> ResultEmpty {
-        Err(libc::ENOSYS)
-    }
-
-    /// Get filesystem statistics.
-    ///
-    /// * `path`: path to some folder in the filesystem.
-    ///
-    /// See the `Statfs` struct for more details.
-    fn statfs(&self, _req: RequestInfo, _path: &Path) -> ResultStatfs {
-        Err(libc::ENOSYS)
-    }
-
-    /// Set a file extended attribute.
-    ///
-    /// * `path`: path to the file.
-    /// * `name`: attribute name.
-    /// * `value`: the data to set the value to.
-    /// * `flags`: can be either `XATTR_CREATE` or `XATTR_REPLACE`.
-    /// * `position`: offset into the attribute value to write data.
-    fn setxattr(&self, _req: RequestInfo, _path: &Path, _name: &OsStr, _value: &[u8], _flags: u32, _position: u32) -> ResultEmpty {
-        Err(libc::ENOSYS)
-    }
-
-    /// Get a file extended attribute.
-    ///
-    /// * `path`: path to the file
-    /// * `name`: attribute name.
-    /// * `size`: the maximum number of bytes to read.
-    ///
-    /// If `size` is 0, return `Xattr::Size(n)` where `n` is the size of the attribute data.
-    /// Otherwise, return `Xattr::Data(data)` with the requested data.
-    fn getxattr(&self, _req: RequestInfo, _path: &Path, _name: &OsStr, _size: u32) -> ResultXattr {
-        Err(libc::ENOSYS)
-    }
-
-    /// List extended attributes for a file.
-    ///
-    /// * `path`: path to the file.
-    /// * `size`: maximum number of bytes to return.
-    ///
-    /// If `size` is 0, return `Xattr::Size(n)` where `n` is the size required for the list of
-    /// attribute names.
-    /// Otherwise, return `Xattr::Data(data)` where `data` is all the null-terminated attribute
-    /// names.
-    fn listxattr(&self, _req: RequestInfo, _path: &Path, _size: u32) -> ResultXattr {
-        Err(libc::ENOSYS)
-    }
-
-    /// Remove an extended attribute for a file.
-    ///
-    /// * `path`: path to the file.
-    /// * `name`: name of the attribute to remove.
-    fn removexattr(&self, _req: RequestInfo, _path: &Path, _name: &OsStr) -> ResultEmpty {
-        Err(libc::ENOSYS)
-    }
-
-    /// Check for access to a file.
-    ///
-    /// * `path`: path to the file.
-    /// * `mask`: mode bits to check for access to.
-    ///
-    /// Return `Ok(())` if all requested permissions are allowed, otherwise return `Err(EACCESS)`
-    /// or other error code as appropriate (e.g. `ENOENT` if the file doesn't exist).
-    fn access(&self, _req: RequestInfo, _path: &Path, _mask: u32) -> ResultEmpty {
-        Err(libc::ENOSYS)
-    }
-
-    /// Create and open a new file.
-    ///
-    /// * `parent`: path to the directory to create the file in.
-    /// * `name`: name of the file to be created.
-    /// * `mode`: the mode to set on the new file.
-    /// * `flags`: flags like would be passed to `open`.
-    ///
-    /// Return a `CreatedEntry` (which contains the new file's attributes as well as a file handle
-    /// -- see documentation on `open` for more info on that).
-    fn create(&self, _req: RequestInfo, _parent: &Path, _name: &OsStr, _mode: u32, _flags: u32) -> ResultCreate {
-        Err(libc::ENOSYS)
-    }
-
-    // getlk
-
-    // setlk
-
-    // bmap
-}
-
-=======
->>>>>>> a1d09717
 pub struct FuseMT<T> {
     target: T,
     inodes: InodeTable,
