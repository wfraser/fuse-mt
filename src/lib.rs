--- conflicted
+++ resolved
@@ -14,14 +14,7 @@
 // Copyright (c) 2016-2020 by William R. Fraser
 //
 
-<<<<<<< HEAD
-// extern crate fuse;
-// extern crate libc;
-// extern crate threadpool;
-// extern crate time;
-=======
 #![deny(rust_2018_idioms)]
->>>>>>> 72be0d4f
 
 // #[macro_use]
 // extern crate log;
@@ -33,11 +26,7 @@
 
 pub const VERSION: &str = env!("CARGO_PKG_VERSION");
 
-<<<<<<< HEAD
-pub use fuse::{mount, spawn_mount, FileType};
-=======
 pub use fuser::{FileType, mount, spawn_mount};
->>>>>>> 72be0d4f
 
 pub use crate::fusemt::*;
 pub use crate::types::*;