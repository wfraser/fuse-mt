--- conflicted
+++ resolved
@@ -14,12 +14,6 @@
 // Copyright (c) 2016-2019 by William R. Fraser
 //
 
-<<<<<<< HEAD
-pub extern crate fuse;
-extern crate libc;
-extern crate threadpool;
-extern crate time;
-=======
 // extern crate fuse;
 // extern crate libc;
 // extern crate threadpool;
@@ -28,9 +22,6 @@
 // #[macro_use]
 // extern crate log;
 
->>>>>>> edbd20dc
-
-
 mod directory_cache;
 mod fusemt;
 mod inode_table;
@@ -38,7 +29,7 @@
 
 pub const VERSION: &str = env!("CARGO_PKG_VERSION");
 
-pub use fuse::{FileType, mount, spawn_mount};
+pub use fuse::{mount, spawn_mount, FileType};
 
 pub use fusemt::*;
 pub use types::*;