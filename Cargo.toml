[package]
name = "fuse_mt"
<<<<<<< HEAD
version = "0.1.1"
=======
version = "0.1.2"
>>>>>>> cf18c976
authors = ["William R. Fraser <wfraser@codewise.org>"]
repository = "https://github.com/wfraser/fuse-mt"
description = "A higher-level FUSE filesystem library with multi-threading and inode->path translation."
keywords = ["fuse", "filesystem"]
license = "MIT/Apache-2.0"
readme = "README.md"

[dependencies]
fuse = "0.3"
libc = "0.2"
log = "0.3"
threadpool = "1.0"
time = "0.1"<|MERGE_RESOLUTION|>--- conflicted
+++ resolved
@@ -1,10 +1,6 @@
 [package]
 name = "fuse_mt"
-<<<<<<< HEAD
-version = "0.1.1"
-=======
 version = "0.1.2"
->>>>>>> cf18c976
 authors = ["William R. Fraser <wfraser@codewise.org>"]
 repository = "https://github.com/wfraser/fuse-mt"
 description = "A higher-level FUSE filesystem library with multi-threading and inode->path translation."
