--- conflicted
+++ resolved
@@ -10,12 +10,8 @@
 readme = "README.md"
 
 [dependencies]
-<<<<<<< HEAD
-fuse = "0.3"
+fuse = "0.3.1"
 futures = "0.1"
-=======
-fuse = "0.3.1"
->>>>>>> 658d25c0
 libc = "0.2"
 log = "0.3"
 time = "0.1"
