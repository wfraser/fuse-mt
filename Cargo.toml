[package]
name = "fuse_mt"
version = "0.6.0-dev"
authors = ["William R. Fraser <wfraser@codewise.org>"]
repository = "https://github.com/wfraser/fuse-mt"
description = "A higher-level FUSE filesystem library with multi-threading and inode->path translation."
categories = ["filesystem"]
keywords = ["fuse", "filesystem"]
license = "MIT/Apache-2.0"
readme = "README.md"
edition = "2018"

[dependencies]
<<<<<<< HEAD
fuse = { path = "../rust-fuse" }
libc = "0.2"
log = "0.4"
threadpool = "1.8.1"
time = "0.2.16"
tracing = "0.1.14"
=======
fuser = "0.6.0"
libc = "0.2"
log = "0.4"
threadpool = "1.0"
>>>>>>> 72be0d4f

[workspace]
members = [".", "example"]<|MERGE_RESOLUTION|>--- conflicted
+++ resolved
@@ -11,19 +11,12 @@
 edition = "2018"
 
 [dependencies]
-<<<<<<< HEAD
-fuse = { path = "../rust-fuse" }
-libc = "0.2"
-log = "0.4"
+log = "0.4.13"
+time = "0.2.24"
+tracing = "0.1.22"
+fuser = "0.7.0"
+libc = "0.2.82"
 threadpool = "1.8.1"
-time = "0.2.16"
-tracing = "0.1.14"
-=======
-fuser = "0.6.0"
-libc = "0.2"
-log = "0.4"
-threadpool = "1.0"
->>>>>>> 72be0d4f
 
 [workspace]
 members = [".", "example"]