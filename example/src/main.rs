// Main Entry Point :: A fuse_mt test program.
//
// Copyright (c) 2016-2022 by William R. Fraser
//

#![deny(rust_2018_idioms)]

use std::env;
use std::ffi::{OsStr, OsString};

#[macro_use]
extern crate log;

mod libc_extras;
mod libc_wrappers;
mod passthrough;

struct ConsoleLogger;

impl log::Log for ConsoleLogger {
    fn enabled(&self, _metadata: &log::Metadata<'_>) -> bool {
        true
    }

    fn log(&self, record: &log::Record<'_>) {
        println!("{}: {}: {}", record.target(), record.level(), record.args());
    }

    fn flush(&self) {}
}

static LOGGER: ConsoleLogger = ConsoleLogger;

fn main() {
    log::set_logger(&LOGGER).unwrap();
    log::set_max_level(log::LevelFilter::Debug);

    let args: Vec<OsString> = env::args_os().collect();

    if args.len() != 3 {
        println!("usage: {} <target> <mountpoint>", &env::args().next().unwrap());
        std::process::exit(-1);
    }

    let filesystem = passthrough::PassthroughFS {
        target: args[1].clone(),
    };

<<<<<<< HEAD
    let fuse_args: Vec<&OsStr> = vec![OsStr::new("-o"), OsStr::new("auto_unmount")];
=======
    let fuse_args = [OsStr::new("-o"), OsStr::new("fsname=passthrufs")];
>>>>>>> 881d7320

    fuse_mt::mount(fuse_mt::FuseMT::new(filesystem, 1), &args[2], &fuse_args[..]).unwrap();
}<|MERGE_RESOLUTION|>--- conflicted
+++ resolved
@@ -46,11 +46,7 @@
         target: args[1].clone(),
     };
 
-<<<<<<< HEAD
-    let fuse_args: Vec<&OsStr> = vec![OsStr::new("-o"), OsStr::new("auto_unmount")];
-=======
-    let fuse_args = [OsStr::new("-o"), OsStr::new("fsname=passthrufs")];
->>>>>>> 881d7320
+    let fuse_args = [OsStr::new("-o"), OsStr::new("fsname=passthrufs,auto_unmount")];
 
     fuse_mt::mount(fuse_mt::FuseMT::new(filesystem, 1), &args[2], &fuse_args[..]).unwrap();
 }